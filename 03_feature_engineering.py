from __future__ import annotations

import os
from pathlib import Path
from typing import Optional, Tuple, List
import logging

import numpy as np
import pandas as pd
import mne
from mne_bids import BIDSPath
import glob
import matplotlib.pyplot as plt
import seaborn as sns
from scipy import stats

# ==========================
# CONFIG
# Load centralized configuration from YAML
# ==========================
from config_loader import load_config, get_legacy_constants

# Load configuration
config = load_config()

# Extract legacy constants for backward compatibility
_constants = get_legacy_constants(config)

PROJECT_ROOT = _constants["PROJECT_ROOT"]
BIDS_ROOT = _constants["BIDS_ROOT"]
DERIV_ROOT = _constants["DERIV_ROOT"]
SUBJECTS = _constants["SUBJECTS"]
TASK = _constants["TASK"]
FEATURES_FREQ_BANDS = _constants["FEATURES_FREQ_BANDS"]
CUSTOM_TFR_FREQS = _constants["CUSTOM_TFR_FREQS"]
CUSTOM_TFR_N_CYCLES = CUSTOM_TFR_FREQS / 3.0
CUSTOM_TFR_DECIM = _constants["CUSTOM_TFR_DECIM"]
DEFAULT_TASK = TASK
POWER_BANDS = _constants["POWER_BANDS"]
PLATEAU_START = _constants["PLATEAU_START"]
PLATEAU_END = _constants["PLATEAU_END"]
TARGET_COLUMNS = _constants["TARGET_COLUMNS"]

# Minimum number of samples required in the baseline window
MIN_BASELINE_SAMPLES = 5
# Baseline window for TFR computations (start, end) in seconds
TFR_BASELINE = tuple(config.analysis.time_frequency.baseline_window)

LOG_FILE_NAME = config.logging.file_names.feature_engineering  # Name of the log file for this script

# Optional override for TFR spectrogram color limits (positive value)
TFR_SPECTROGRAM_VLIM = config.get(
    "analysis.feature_engineering.tfr_spectrogram_vlim", None
)


# -----------------------------------------------------------------------------
# Helper functions (duplicated from 02_time_frequency_analysis with light tweaks)
# -----------------------------------------------------------------------------

def _ensure_dir(p: Path) -> None:
    p.mkdir(parents=True, exist_ok=True)


<<<<<<< HEAD
def _robust_sym_vlim(
    arrs: "np.ndarray | list[np.ndarray]",
    q_low: float = 0.02,
    q_high: float = 0.98,
    cap: float = 0.25,
    min_v: float = 1e-6,
) -> float:
    """Compute robust symmetric vlim (positive scalar) centered at 0.

    Concatenates arrays, removes non-finite values, takes ``[q_low, q_high]``
    quantiles and returns the maximum absolute quantile capped by ``cap``. The
    result can be used with ``vmin=-v`` and ``vmax=+v``.
    """

    try:
        if isinstance(arrs, (list, tuple)):
            flat = np.concatenate([np.asarray(a).ravel() for a in arrs if a is not None])
        else:
            flat = np.asarray(arrs).ravel()
        flat = flat[np.isfinite(flat)]
        if flat.size == 0:
            return cap
        lo = np.nanquantile(flat, q_low)
        hi = np.nanquantile(flat, q_high)
        v = float(max(abs(lo), abs(hi)))
        if not np.isfinite(v) or v <= 0:
            v = min_v
        return float(min(v, cap))
    except Exception:
        return cap
=======
def _validate_baseline_indices(
    times: np.ndarray,
    baseline: Tuple[Optional[float], Optional[float]],
    min_samples: int = MIN_BASELINE_SAMPLES,
) -> Tuple[float, float, np.ndarray]:
    """Validate baseline window and return a time mask.

    Ensures the baseline interval ends before stimulus onset and
    contains at least ``min_samples`` samples.
    """
    b_start, b_end = baseline
    if b_start is None:
        b_start = float(times.min())
    if b_end is None:
        b_end = 0.0
    if b_end >= 0:
        raise ValueError("Baseline window must end before 0 s")
    mask = (times >= b_start) & (times < b_end)
    if mask.sum() < min_samples:
        raise ValueError(
            f"Baseline window has {int(mask.sum())} samples; at least {min_samples} required"
        )
    return b_start, b_end, mask
>>>>>>> fab0e7f0


def _find_clean_epochs_path(subject: str, task: str) -> Optional[Path]:
    # 1) Try BIDSPath construction
    bp = BIDSPath(
        subject=subject,
        task=task,
        datatype="eeg",
        processing="clean",
        suffix="epo",
        extension=".fif",
        root=DERIV_ROOT,
        check=False,
    )
    p1 = bp.fpath
    if p1 and p1.exists():
        return p1

    # 2) Literal fallback
    p2 = DERIV_ROOT / f"sub-{subject}" / "eeg" / f"sub-{subject}_task-{task}_proc-clean_epo.fif"
    if p2.exists():
        return p2

    # 3) Simple glob
    subj_eeg_dir = DERIV_ROOT / f"sub-{subject}" / "eeg"
    if subj_eeg_dir.exists():
        cands = sorted(subj_eeg_dir.glob(f"sub-{subject}_task-{task}*epo.fif"))
        for c in cands:
            if "proc-clean" in c.name or "proc-cleaned" in c.name or "clean" in c.name:
                return c
        if cands:
            return cands[0]

    # 4) Last resort recursive
    subj_dir = DERIV_ROOT / f"sub-{subject}"
    if subj_dir.exists():
        for c in sorted(subj_dir.rglob(f"sub-{subject}_task-{task}*epo.fif")):
            return c
    return None


def _find_tfr_path(subject: str, task: str) -> Optional[Path]:
    p1 = DERIV_ROOT / f"sub-{subject}" / "eeg" / f"sub-{subject}_task-{task}_power_epo-tfr.h5"
    if p1.exists():
        return p1
    eeg_dir = DERIV_ROOT / f"sub-{subject}" / "eeg"
    if eeg_dir.exists():
        cands = sorted(eeg_dir.glob(f"sub-{subject}_task-{task}*_epo-tfr.h5"))
        if cands:
            return cands[0]
    subj_dir = DERIV_ROOT / f"sub-{subject}"
    if subj_dir.exists():
        for c in sorted(subj_dir.rglob(f"sub-{subject}_task-{task}*_epo-tfr.h5")):
            return c
    return None


def _load_events_df(subject: str, task: str, logger: Optional[logging.Logger] = None) -> Optional[pd.DataFrame]:
    ebp = BIDSPath(
        subject=subject,
        task=task,
        datatype="eeg",
        suffix="events",
        extension=".tsv",
        root=BIDS_ROOT,
        check=False,
    )
    p = ebp.fpath
    if p is None:
        p = BIDS_ROOT / f"sub-{subject}" / "eeg" / f"sub-{subject}_task-{task}_events.tsv"
    if p.exists():
        try:
            return pd.read_csv(p, sep="\t")
        except Exception as e:
            msg = f"Failed to read events TSV at {p}: {e}"
            if logger:
                logger.warning(msg)
            else:
                print(f"Warning: {msg}")
            return None
    else:
        msg = f"Events TSV not found for subject {subject}: {p}"
        if logger:
            logger.warning(msg)
        else:
            print(f"Warning: {msg}")
        return None


def _setup_logging(subject: str) -> logging.Logger:
    """Set up logging with console and file handlers for feature engineering."""
    logger = logging.getLogger(f"feature_engineering_sub_{subject}")
    logger.setLevel(logging.INFO)
    # Avoid duplicate handlers if already set
    if logger.handlers:
        return logger
    
    # Create formatters
    formatter = logging.Formatter('%(asctime)s - %(name)s - %(levelname)s - %(message)s')
    
    # Console handler
    console_handler = logging.StreamHandler()
    console_handler.setLevel(logging.INFO)
    console_handler.setFormatter(formatter)
    logger.addHandler(console_handler)
    
    # File handler
    log_dir = DERIV_ROOT / f"sub-{subject}" / "eeg" / "logs"  # e.g., derivatives/sub-001/eeg/logs/
    log_dir.mkdir(parents=True, exist_ok=True)
    log_file = log_dir / LOG_FILE_NAME
    file_handler = logging.FileHandler(log_file, mode='w')  # Overwrite each run
    file_handler.setLevel(logging.DEBUG)
    file_handler.setFormatter(formatter)
    logger.addHandler(file_handler)
    
    return logger


# -----------------------------------------------------------------------------
# Feature extraction helpers
# -----------------------------------------------------------------------------

def _compute_tfr(
    epochs: mne.Epochs,
    freqs: np.ndarray = None,
    n_cycles: np.ndarray = None,
    decim: int = None,
) -> "mne.time_frequency.EpochsTFR":
    """Compute EpochsTFR from cleaned epochs using Morlet wavelets (trial-level)."""
    if freqs is None:
        freqs = CUSTOM_TFR_FREQS
    if n_cycles is None:
        n_cycles = CUSTOM_TFR_N_CYCLES
    if decim is None:
        decim = CUSTOM_TFR_DECIM

    power = mne.time_frequency.tfr_morlet(
        epochs,
        freqs=freqs,
        n_cycles=n_cycles,
        use_fft=True,
        return_itc=False,
        average=False,
        decim=decim,
        n_jobs=-1,
        picks="eeg",
        verbose=False,
    )
    # power is EpochsTFR
    return power

def _pick_target_column(df: pd.DataFrame) -> Optional[str]:
    for c in TARGET_COLUMNS:
        if c in df.columns:
            return c
    # Heuristic: any column containing 'vas' or 'rating'
    for c in df.columns:
        cl = c.lower()
        if ("vas" in cl or "rating" in cl) and df[c].dtype != "O":
            return c
    return None


def _align_events_to_epochs(events_df: Optional[pd.DataFrame], epochs: mne.Epochs) -> Optional[pd.DataFrame]:
    if events_df is None:
        return None
    aligned = False
    sel = getattr(epochs, "selection", None)
    if sel is not None and len(sel) == len(epochs):
        try:
            if len(events_df) > int(np.max(sel)):
                out = events_df.iloc[sel].reset_index(drop=True)
                aligned = True
                return out
        except Exception:
            pass
    if "sample" in events_df.columns and isinstance(getattr(epochs, "events", None), np.ndarray):
        try:
            samples = epochs.events[:, 0]
            out = events_df.set_index("sample").reindex(samples)
            if len(out) == len(epochs) and not out.isna().all(axis=1).any():
                return out.reset_index()
        except Exception:
            pass
    # Fallback: naive trim
    n = min(len(events_df), len(epochs))
    if n == 0:
        return None
    return events_df.iloc[:n].reset_index(drop=True)


def _time_mask(times: np.ndarray, tmin: float, tmax: float) -> np.ndarray:
    return (times >= tmin) & (times <= tmax)


def _freq_mask(freqs: np.ndarray, fmin: float, fmax: float) -> np.ndarray:
    return (freqs >= fmin) & (freqs <= fmax)


def _extract_band_power_features(tfr, bands: List[str], logger: logging.Logger) -> Tuple[pd.DataFrame, List[str]]:
    """Compute mean power per (band, channel) within plateau window for each epoch.

    Returns a DataFrame shaped (n_trials, n_channels*len(bands)).
    """
    if tfr is None:
        return pd.DataFrame(), []

    # MNE reads back as a list
    if isinstance(tfr, list):
        tfr = tfr[0]

    # Expect data shape: (n_epochs, n_channels, n_freqs, n_times)
    data = tfr.data  # type: ignore[attr-defined]
    if data.ndim != 4:
        raise RuntimeError("TFR data does not have expected 4D shape (epochs, ch, f, t)")

    n_ep, n_ch, n_f, n_t = data.shape
    tmask = _time_mask(tfr.times, PLATEAU_START, PLATEAU_END)  # type: ignore[attr-defined]
    if not np.any(tmask):
        raise RuntimeError("No TFR time points in the specified plateau window.")

    features = []
    colnames: List[str] = []
    for band in bands:
        if band not in FEATURES_FREQ_BANDS:
            logger.warning(f"Band '{band}' not defined in config; skipping.")
            continue
        fmin, fmax = FEATURES_FREQ_BANDS[band]
        fmask = _freq_mask(tfr.freqs, fmin, fmax)  # type: ignore[attr-defined]
        if not np.any(fmask):
            logger.warning(f"TFR freqs contain no points in band '{band}' ({fmin}-{fmax} Hz)")
            # still create zeros to keep alignment predictable
            band_pow = np.zeros((n_ep, n_ch))
        else:
            band_pow = data[:, :, fmask, :][:, :, :, tmask].mean(axis=(2, 3))
        features.append(band_pow)
        colnames.extend([f"pow_{band}_{ch}" for ch in tfr.info["ch_names"]])  # type: ignore[attr-defined]

    if len(features) == 0:
        return pd.DataFrame(), []

    X = np.concatenate(features, axis=1)  # (n_trials, n_ch * n_bands_kept)
    return pd.DataFrame(X), colnames


def _find_first(glob_pattern: str) -> Optional[Path]:
    # Support absolute Windows paths by using glob.glob
    cands = sorted(glob.glob(glob_pattern))
    return Path(cands[0]) if cands else None


def _find_connectivity_arrays(subj_dir: Path, subject: str, task: str, band: str) -> Tuple[Optional[Path], Optional[Path]]:
    """Return (aec_path, wpli_path) for per-trial connectivity arrays if present.

    Files are typically saved as:
    sub-XXX_task-YYY_*connectivity_aec_<band>*_all_trials.npy
    sub-XXX_task-YYY_*connectivity_wpli_<band>*_all_trials.npy
    """
    aec = None
    wpli = None
    patterns = [
        f"sub-{subject}/eeg/sub-{subject}_task-{task}_*connectivity_aec_{band}*_all_trials.npy",
        f"sub-{subject}/eeg/sub-{subject}_task-{task}_connectivity_aec_{band}*_all_trials.npy",
    ]
    for pat in patterns:
        p = _find_first(str((DERIV_ROOT / pat).as_posix()))
        if p is not None:
            aec = p
            break

    patterns = [
        f"sub-{subject}/eeg/sub-{subject}_task-{task}_*connectivity_wpli_{band}*_all_trials.npy",
        f"sub-{subject}/eeg/sub-{subject}_task-{task}_connectivity_wpli_{band}*_all_trials.npy",
    ]
    for pat in patterns:
        p = _find_first(str((DERIV_ROOT / pat).as_posix()))
        if p is not None:
            wpli = p
            break
    return aec, wpli


def _load_labels(subj_dir: Path, subject: str, task: str) -> Optional[np.ndarray]:
    patterns = [
        f"sub-{subject}/eeg/sub-{subject}_task-{task}_*connectivity_labels*.npy",
        f"sub-{subject}/eeg/sub-{subject}_task-{task}_connectivity_labels*.npy",
    ]
    for pat in patterns:
        p = _find_first(str((DERIV_ROOT / pat).as_posix()))
        if p is not None:
            try:
                return np.load(p, allow_pickle=True)
            except Exception:
                pass
    return None


def _save_fig(fig, save_path: Path, formats=None, dpi=300):
    """Save figure in multiple formats with consistent settings."""
    if formats is None:
        formats = config.visualization.save_formats
    
    _ensure_dir(save_path.parent)
    
    for fmt in formats:
        path_with_ext = save_path.with_suffix(f'.{fmt}')
        fig.savefig(path_with_ext, dpi=dpi, bbox_inches='tight', 
                   pad_inches=config.visualization.pad_inches)



def plot_power_distributions(pow_df: pd.DataFrame, bands: List[str], subject: str, save_dir: Path, logger: logging.Logger):
    """Violin plots showing power distributions per band across trials."""
    try:
        n_bands = len(bands)
        n_cols = 2
        n_rows = (n_bands + n_cols - 1) // n_cols
        
        fig, axes = plt.subplots(n_rows, n_cols, figsize=(12, 4*n_rows))
        if n_bands == 1:
            axes = [axes]
        elif n_rows == 1:
            axes = axes.reshape(1, -1)
        axes = axes.flatten()
        
        for i, band in enumerate(bands):
            band_cols = [col for col in pow_df.columns if col.startswith(f'pow_{band}_')]
            if not band_cols:
                logger.warning(f"No columns found for band '{band}'")
                continue
                
            # Stack all channels for this band
            band_data = pow_df[band_cols].values.flatten()
            band_data = band_data[~np.isnan(band_data)]  # Remove NaNs
            
            if len(band_data) == 0:
                logger.warning(f"No valid data for band '{band}'")
                continue
            
            # Create violin plot
            parts = axes[i].violinplot([band_data], positions=[1], 
                                     showmeans=True, showmedians=True)
            
            # Styling
            band_color = getattr(config.visualization.band_colors, band, '#1f77b4') if hasattr(config.visualization, 'band_colors') else '#1f77b4'
            for pc in parts['bodies']:
                pc.set_facecolor(band_color)
                pc.set_alpha(0.7)
            
            axes[i].axhline(y=0, color='red', linestyle='--', alpha=0.7, label='Baseline')
            axes[i].set_title(f'{band.capitalize()} Power Distribution\n(All channels, all trials)')
            axes[i].set_ylabel('10·log10(power/baseline) (dB)')
            axes[i].set_xticks([])
            axes[i].grid(True, alpha=0.3)
            
            # Add summary statistics
            mean_val = np.mean(band_data)
            std_val = np.std(band_data)
            median_val = np.median(band_data)
            
            stats_text = f'μ={mean_val:.3f}\nσ={std_val:.3f}\nMdn={median_val:.3f}\nn={len(band_data)}'
            axes[i].text(0.7, 0.95, stats_text, transform=axes[i].transAxes, 
                        verticalalignment='top', bbox=dict(boxstyle='round', facecolor='white', alpha=0.8))
        
        # Hide unused subplots
        for j in range(len(bands), len(axes)):
            axes[j].set_visible(False)
            
        plt.tight_layout()
        _save_fig(fig, save_dir / f'sub-{subject}_power_distributions_per_band')
        plt.close(fig)
        logger.info(f"Saved power distributions: {save_dir / f'sub-{subject}_power_distributions_per_band.png'}")
        
    except Exception as e:
        logger.error(f"Failed to create power distributions: {e}")
        if 'fig' in locals():
            plt.close(fig)


def plot_channel_power_heatmap(pow_df: pd.DataFrame, bands: List[str], subject: str, save_dir: Path, logger: logging.Logger):
    """Heatmap showing mean power values across channels and bands."""
    try:
        # Reshape data for heatmap
        band_means = []
        channel_names = []
        valid_bands = []
        
        for band in bands:
            band_cols = [col for col in pow_df.columns if col.startswith(f'pow_{band}_')]
            if band_cols:
                band_data = pow_df[band_cols].mean(axis=0)  # Mean across trials
                band_means.append(band_data.values)
                valid_bands.append(band)
                if not channel_names:  # Get channel names from first band
                    channel_names = [col.replace(f'pow_{band}_', '') for col in band_cols]
        
        if not band_means:
            logger.warning("No valid band data for heatmap")
            return
            
        heatmap_data = np.array(band_means)
        
        # Create figure with appropriate size
        fig, ax = plt.subplots(figsize=(max(12, len(channel_names)*0.4), max(6, len(valid_bands)*0.8)))
        
        # Create heatmap
        im = ax.imshow(heatmap_data, cmap='RdBu_r', aspect='auto')
        
        # Set ticks and labels
        ax.set_xticks(range(len(channel_names)))
        ax.set_xticklabels(channel_names, rotation=45, ha='right')
        ax.set_yticks(range(len(valid_bands)))
        ax.set_yticklabels([b.capitalize() for b in valid_bands])
        ax.set_title(f'Mean Power per Channel and Band\n(10·log10(power/baseline) (dB))')

        # Add colorbar
        cbar = plt.colorbar(im, ax=ax, label='10·log10(power/baseline) (dB)', shrink=0.8)
        
        # Add text annotations for values (only if not too many)
        if len(channel_names) * len(valid_bands) <= 200:  # Avoid overcrowding
            for i in range(len(valid_bands)):
                for j in range(len(channel_names)):
                    text = f'{heatmap_data[i,j]:.2f}'
                    color = 'white' if abs(heatmap_data[i,j]) > np.std(heatmap_data) else 'black'
                    ax.text(j, i, text, ha='center', va='center', 
                           color=color, fontsize=max(6, min(10, 200/len(channel_names))))
        
        plt.tight_layout()
        _save_fig(fig, save_dir / f'sub-{subject}_channel_power_heatmap')
        plt.close(fig)
        logger.info(f"Saved channel power heatmap: {save_dir / f'sub-{subject}_channel_power_heatmap.png'}")
        
    except Exception as e:
        logger.error(f"Failed to create channel power heatmap: {e}")
        if 'fig' in locals():
            plt.close(fig)


def plot_tfr_spectrograms_roi(tfr, subject: str, save_dir: Path, logger: logging.Logger):
    """Plot TFR spectrograms for key ROI channels."""
    try:
        # Define ROI channels (central, frontal, parietal)
        roi_channels = ['Cz', 'C3', 'C4', 'Pz', 'Fz', 'Oz']
        available_channels = [ch for ch in roi_channels if ch in tfr.ch_names]
        
        if not available_channels:
            logger.warning("No ROI channels found in data")
            return
            
        n_channels = len(available_channels)
        fig, axes = plt.subplots(n_channels, 1, figsize=(14, 3*n_channels))
        if n_channels == 1:
            axes = [axes]
        
        for i, ch in enumerate(available_channels):
            # Pick single channel and average across trials
            tfr_ch = tfr.copy().pick_channels([ch]).average()

            # Robust color limits centered at 0, with optional override
            vabs = _robust_sym_vlim(tfr_ch.data)
            if TFR_SPECTROGRAM_VLIM is not None:
                vabs = float(TFR_SPECTROGRAM_VLIM)

            # Create spectrogram plot
            tfr_ch.plot(
                picks=[0],
                axes=axes[i],
                show=False,
                colorbar=True,
                title=f'{ch} - 10·log10(power/baseline) (dB)',
                vmin=-vabs,
                vmax=+vabs,
                cmap='RdBu_r',
            )  # Symmetric around 0 for logratio
            
            # Add vertical lines for key time points
            axes[i].axvline(x=0, color='black', linestyle='--', alpha=0.7, label='Stimulus onset')
            axes[i].axvline(x=PLATEAU_START, color='green', linestyle='--', alpha=0.7, label='Plateau start')
            axes[i].axvline(x=PLATEAU_END, color='red', linestyle='--', alpha=0.7, label='Plateau end')
            if i == 0:  # Only add legend to first subplot
                axes[i].legend(loc='upper right', fontsize=8)
        
        plt.tight_layout()
        _save_fig(fig, save_dir / f'sub-{subject}_tfr_spectrograms_roi')
        plt.close(fig)
        logger.info(f"Saved TFR spectrograms: {save_dir / f'sub-{subject}_tfr_spectrograms_roi.png'}")
        
    except Exception as e:
        logger.error(f"Failed to create TFR spectrograms: {e}")
        if 'fig' in locals():
            plt.close(fig)


def plot_baseline_vs_stimulus_power(tfr_raw, bands: List[str], subject: str, save_dir: Path, logger: logging.Logger):
    """Compare raw power in baseline vs stimulus periods."""
    try:
        # Extract baseline strictly before stimulus onset
        times = np.asarray(tfr_raw.times)
        if not np.any(times < 0):
            logger.warning("No baseline samples available before stimulus onset; skipping plot.")
            return

        baseline_start = max(-5.0, times.min())
        baseline_end = np.max(times[times < 0])
        baseline_tfr = tfr_raw.copy().crop(baseline_start, baseline_end)

        # Verify sufficient baseline coverage
        if baseline_tfr.times.size < MIN_BASELINE_SAMPLES:
            logger.warning(
                f"Baseline window has {baseline_tfr.times.size} samples; requires at least {MIN_BASELINE_SAMPLES}."
            )
            return

        stimulus_tfr = tfr_raw.copy().crop(PLATEAU_START, PLATEAU_END)  # Stimulus window
        
        n_bands = len(bands)
        n_cols = 2
        n_rows = (n_bands + n_cols - 1) // n_cols
        
        fig, axes = plt.subplots(n_rows, n_cols, figsize=(12, 4*n_rows))
        if n_bands == 1:
            axes = [axes]
        elif n_rows == 1:
            axes = axes.reshape(1, -1)
        axes = axes.flatten()
        
        for i, band in enumerate(bands):
            if band not in FEATURES_FREQ_BANDS:
                continue
                
            fmin, fmax = FEATURES_FREQ_BANDS[band]
            
            # Extract band power for both periods (average over freq and time)
            # Use frequency masking instead of crop_freqs
            fmask = _freq_mask(baseline_tfr.freqs, fmin, fmax)
            baseline_power = baseline_tfr.data[:, :, fmask, :].mean(axis=(2,3))  # (trials, channels)
            stimulus_power = stimulus_tfr.data[:, :, fmask, :].mean(axis=(2,3))
            
            # Average over channels for scatter plot
            baseline_avg = baseline_power.mean(axis=1)
            stimulus_avg = stimulus_power.mean(axis=1)
            
            # Create scatter plot
            band_color = getattr(config.visualization.band_colors, band, '#1f77b4') if hasattr(config.visualization, 'band_colors') else '#1f77b4'
            axes[i].scatter(baseline_avg, stimulus_avg, alpha=0.6, s=30, color=band_color)
            
            # Add unity line
            min_val = min(baseline_avg.min(), stimulus_avg.min())
            max_val = max(baseline_avg.max(), stimulus_avg.max())
            axes[i].plot([min_val, max_val], [min_val, max_val], 'r--', alpha=0.7, label='Unity')
            
            axes[i].set_xlabel('Baseline Power')
            axes[i].set_ylabel('Stimulus Power') 
            axes[i].set_title(f'{band.capitalize()} Band\nBaseline vs Stimulus')
            axes[i].grid(True, alpha=0.3)
            
            # Add correlation and paired t-test
            r, p_r = stats.pearsonr(baseline_avg, stimulus_avg)
            t_stat, p_t = stats.ttest_rel(stimulus_avg, baseline_avg)
            
            stats_text = f'r={r:.3f} (p={p_r:.3f})\nt={t_stat:.2f} (p={p_t:.3f})'
            axes[i].text(0.05, 0.95, stats_text, transform=axes[i].transAxes, 
                        verticalalignment='top', bbox=dict(boxstyle='round', facecolor='white', alpha=0.8))
        
        # Hide unused subplots
        for j in range(len(bands), len(axes)):
            axes[j].set_visible(False)
            
        plt.tight_layout()
        _save_fig(fig, save_dir / f'sub-{subject}_baseline_vs_stimulus_power')
        plt.close(fig)
        logger.info(f"Saved baseline vs stimulus comparison: {save_dir / f'sub-{subject}_baseline_vs_stimulus_power.png'}")
        
    except Exception as e:
        logger.error(f"Failed to create baseline vs stimulus plot: {e}")
        if 'fig' in locals():
            plt.close(fig)




def plot_power_time_courses(tfr_raw, bands: List[str], subject: str, save_dir: Path, logger: logging.Logger):
    """Plot power time courses showing how power evolves within trials for each frequency band."""
    try:
        n_bands = len(bands)
        fig, axes = plt.subplots(n_bands, 1, figsize=(12, 3*n_bands), sharex=True)
        if n_bands == 1:
            axes = [axes]
        
        times = tfr_raw.times
        
        for i, band in enumerate(bands):
            # Get frequency range for this band
            if band not in FEATURES_FREQ_BANDS:
                logger.warning(f"Band '{band}' not in config; skipping time course.")
                continue
            fmin, fmax = FEATURES_FREQ_BANDS[band]
            
            # Find frequency indices using the actual TFR freqs array
            freq_mask = (tfr_raw.freqs >= fmin) & (tfr_raw.freqs <= fmax)
            if not freq_mask.any():
                logger.warning(f"No frequencies found for {band} band ({fmin}-{fmax} Hz)")
                continue
            
            # Average across frequencies and channels - fix indexing order
            # TFR data structure: (trials, channels, freqs, times)
            band_power = tfr_raw.data[:, :, freq_mask, :].mean(axis=(0, 1, 2))  # Average across trials, channels, freqs
            
            # Convert to log scale
            band_power_log = np.log10(band_power)
            
            # Plot time course
            axes[i].plot(times, band_power_log, linewidth=2, 
                        color=getattr(config.visualization.band_colors, band, '#1f77b4') if hasattr(config.visualization, 'band_colors') else '#1f77b4')
            
            # Add baseline period marker
            axes[i].axvspan(-5, 0, alpha=0.2, color='gray', label='Baseline')
            
            # Add stimulus period marker  
            axes[i].axvspan(0, times[-1], alpha=0.2, color='orange', label='Stimulus')
            
            axes[i].set_ylabel(f'{band.capitalize()}\nlog10(Power)')
            axes[i].set_title(f'{band.capitalize()} Band Power Time Course')
            axes[i].grid(True, alpha=0.3)
            axes[i].legend()
        
        axes[-1].set_xlabel('Time (s)')
        plt.tight_layout()
        _save_fig(fig, save_dir / f'sub-{subject}_power_time_courses')
        plt.close(fig)
        logger.info(f"Saved power time courses: {save_dir / f'sub-{subject}_power_time_courses.png'}")
        
    except Exception as e:
        logger.error(f"Failed to create power time courses: {e}")
        if 'fig' in locals():
            plt.close(fig)


def plot_channel_power_correlations(pow_df: pd.DataFrame, bands: List[str], subject: str, save_dir: Path, logger: logging.Logger):
    """Plot correlation heatmap between channel powers within each frequency band."""
    try:
        n_bands = len(bands)
        fig, axes = plt.subplots(1, n_bands, figsize=(5*n_bands, 4))
        if n_bands == 1:
            axes = [axes]
        
        for i, band in enumerate(bands):
            # Get columns for this band
            band_cols = [col for col in pow_df.columns if col.startswith(f'pow_{band}_')]
            if len(band_cols) < 2:
                logger.warning(f"Too few channels for {band} band correlation matrix")
                axes[i].text(0.5, 0.5, f'Not enough\nchannels for {band}', 
                           ha='center', va='center', transform=axes[i].transAxes)
                axes[i].set_title(f'{band.capitalize()} Band')
                continue
            
            # Compute correlation matrix
            band_data = pow_df[band_cols]
            corr_matrix = band_data.corr()
            
            # Clean channel names for display
            clean_names = [col.replace(f'pow_{band}_', '') for col in band_cols]
            
            # Plot heatmap
            im = axes[i].imshow(corr_matrix.values, cmap='RdBu_r', vmin=-1, vmax=1)
            axes[i].set_xticks(range(len(clean_names)))
            axes[i].set_yticks(range(len(clean_names)))
            axes[i].set_xticklabels(clean_names, rotation=45, ha='right')
            axes[i].set_yticklabels(clean_names)
            axes[i].set_title(f'{band.capitalize()} Band\nChannel Correlations')
            
            # Add colorbar
            cbar = plt.colorbar(im, ax=axes[i], shrink=0.8)
            cbar.set_label('Correlation (r)')
        
        plt.tight_layout()
        _save_fig(fig, save_dir / f'sub-{subject}_channel_power_correlations')
        plt.close(fig)
        logger.info(f"Saved channel power correlations: {save_dir / f'sub-{subject}_channel_power_correlations.png'}")
        
    except Exception as e:
        logger.error(f"Failed to create channel power correlations: {e}")
        if 'fig' in locals():
            plt.close(fig)


def plot_trial_power_variability(pow_df: pd.DataFrame, bands: List[str], subject: str, save_dir: Path, logger: logging.Logger):
    """Plot trial-by-trial power variability showing consistency across trials."""
    try:
        n_bands = len(bands)
        fig, axes = plt.subplots(n_bands, 1, figsize=(12, 3*n_bands))
        if n_bands == 1:
            axes = [axes]
        
        for i, band in enumerate(bands):
            # Get columns for this band
            band_cols = [col for col in pow_df.columns if col.startswith(f'pow_{band}_')]
            if not band_cols:
                continue
            
            # Calculate mean power across channels for each trial
            band_power_trials = pow_df[band_cols].mean(axis=1)
            
            # Plot trial-by-trial variability
            trial_nums = range(1, len(band_power_trials) + 1)
            axes[i].plot(trial_nums, band_power_trials, 'o-', alpha=0.7, linewidth=1,
                        color=getattr(config.visualization.band_colors, band, '#1f77b4') if hasattr(config.visualization, 'band_colors') else '#1f77b4')
            
            # Add mean line
            mean_power = band_power_trials.mean()
            axes[i].axhline(mean_power, color='red', linestyle='--', alpha=0.8, label=f'Mean = {mean_power:.3f}')
            
            # Add variability measures
            std_power = band_power_trials.std()
            cv_power = std_power / abs(mean_power) if abs(mean_power) > 1e-10 else np.nan
            
            axes[i].fill_between(trial_nums, mean_power - std_power, mean_power + std_power, 
                               alpha=0.2, color='red', label=f'±1 SD = ±{std_power:.3f}')
            
            axes[i].set_ylabel(f'{band.capitalize()}\n10·log10(power/baseline) (dB)')
            axes[i].set_title(f'{band.capitalize()} Band Power Variability (CV = {cv_power:.3f})')
            axes[i].grid(True, alpha=0.3)
            axes[i].legend()
        
        axes[-1].set_xlabel('Trial Number')
        plt.tight_layout()
        _save_fig(fig, save_dir / f'sub-{subject}_trial_power_variability')
        plt.close(fig)
        logger.info(f"Saved trial power variability: {save_dir / f'sub-{subject}_trial_power_variability.png'}")
        
    except Exception as e:
        logger.error(f"Failed to create trial power variability: {e}")
        if 'fig' in locals():
            plt.close(fig)


def plot_cross_frequency_coupling(tfr, subject: str, save_dir: Path, logger: logging.Logger):
    """Plot cross-frequency coupling analysis showing relationships between frequency bands."""
    try:
        band_names = list(FEATURES_FREQ_BANDS.keys())
        n_bands = len(band_names)
        
        # Create correlation matrix for cross-frequency coupling
        coupling_matrix = np.zeros((n_bands, n_bands))
        
        # Average across time window for coupling analysis
        tfr_windowed = tfr.copy().crop(PLATEAU_START, PLATEAU_END)
        tfr_avg = tfr_windowed.average()  # Average across trials
        
        for i, band1 in enumerate(band_names):
            fmin1, fmax1 = FEATURES_FREQ_BANDS[band1]
            freq_mask1 = (tfr_avg.freqs >= fmin1) & (tfr_avg.freqs <= fmax1)
            
            if not freq_mask1.any():
                continue
                
            # Extract band1 power (average across channels and time)
            band1_power = tfr_avg.data[:, freq_mask1, :].mean(axis=(0, 1, 2))
            
            for j, band2 in enumerate(band_names):
                if i == j:
                    coupling_matrix[i, j] = 1.0  # Perfect self-correlation
                    continue
                    
                fmin2, fmax2 = FEATURES_FREQ_BANDS[band2]
                freq_mask2 = (tfr_avg.freqs >= fmin2) & (tfr_avg.freqs <= fmax2)
                
                if not freq_mask2.any():
                    continue
                
                # Extract band2 power (average across channels and time)
                band2_power = tfr_avg.data[:, freq_mask2, :].mean(axis=(0, 1, 2))
                
                # Compute cross-channel correlation between bands
                band1_channels = tfr_avg.data[:, freq_mask1, :].mean(axis=(1, 2))  # Average across freqs and time
                band2_channels = tfr_avg.data[:, freq_mask2, :].mean(axis=(1, 2))  # Average across freqs and time
                
                # Calculate correlation across channels
                if len(band1_channels) > 1 and len(band2_channels) > 1:
                    correlation = np.corrcoef(band1_channels, band2_channels)[0, 1]
                    coupling_matrix[i, j] = correlation
        
        # Plot coupling matrix
        fig, ax = plt.subplots(figsize=(8, 6))
        im = ax.imshow(coupling_matrix, cmap='RdBu_r', vmin=-1, vmax=1)
        
        # Add labels
        ax.set_xticks(range(n_bands))
        ax.set_yticks(range(n_bands))
        ax.set_xticklabels([band.capitalize() for band in band_names], rotation=45, ha='right')
        ax.set_yticklabels([band.capitalize() for band in band_names])
        
        # Add correlation values as text
        for i in range(n_bands):
            for j in range(n_bands):
                text = ax.text(j, i, f'{coupling_matrix[i, j]:.2f}',
                             ha="center", va="center", color="black" if abs(coupling_matrix[i, j]) < 0.5 else "white")
        
        ax.set_title('Cross-Frequency Coupling Matrix')
        ax.set_xlabel('Frequency Band')
        ax.set_ylabel('Frequency Band')
        
        # Add colorbar
        cbar = plt.colorbar(im, ax=ax)
        cbar.set_label('Correlation (r)')
        
        plt.tight_layout()
        _save_fig(fig, save_dir / f'sub-{subject}_cross_frequency_coupling')
        plt.close(fig)
        logger.info(f"Saved cross-frequency coupling: {save_dir / f'sub-{subject}_cross_frequency_coupling.png'}")
        
    except Exception as e:
        logger.error(f"Failed to create cross-frequency coupling: {e}")
        if 'fig' in locals():
            plt.close(fig)


def plot_spatial_power_gradients(tfr, bands: List[str], subject: str, save_dir: Path, logger: logging.Logger):
    """Plot spatial power gradient maps showing directional patterns of activation."""
    try:
        n_bands = len(bands)
        fig, axes = plt.subplots(2, n_bands, figsize=(4*n_bands, 8))
        if n_bands == 1:
            axes = axes.reshape(2, 1)
        
        # Average across time window
        tfr_windowed = tfr.copy().crop(PLATEAU_START, PLATEAU_END)
        tfr_avg = tfr_windowed.average()  # Average across trials
        
        for i, band in enumerate(bands):
            if band not in FEATURES_FREQ_BANDS:
                continue
                
            fmin, fmax = FEATURES_FREQ_BANDS[band]
            freq_mask = (tfr_avg.freqs >= fmin) & (tfr_avg.freqs <= fmax)
            
            if not freq_mask.any():
                continue
            
            # Extract band power (average across frequencies and time)
            # TFR data structure after average(): (channels, freqs, times)
            band_power = tfr_avg.data[:, freq_mask, :].mean(axis=(1, 2))
            
            # Get channel positions
            pos = mne.find_layout(tfr_avg.info).pos[:len(tfr_avg.ch_names)]
            
            # Calculate spatial gradients
            x_coords = pos[:, 0]
            y_coords = pos[:, 1]
            
            # Compute gradients (simple finite differences)
            # Sort channels by position for gradient calculation
            x_sorted_idx = np.argsort(x_coords)
            y_sorted_idx = np.argsort(y_coords)
            
            # X-gradient (left-right)
            x_gradient = np.zeros_like(band_power)
            for j in range(1, len(x_sorted_idx)-1):
                idx = x_sorted_idx[j]
                idx_left = x_sorted_idx[j-1]
                idx_right = x_sorted_idx[j+1]
                x_gradient[idx] = (band_power[idx_right] - band_power[idx_left]) / 2
            
            # Y-gradient (anterior-posterior)
            y_gradient = np.zeros_like(band_power)
            for j in range(1, len(y_sorted_idx)-1):
                idx = y_sorted_idx[j]
                idx_ant = y_sorted_idx[j-1]
                idx_post = y_sorted_idx[j+1]
                y_gradient[idx] = (band_power[idx_post] - band_power[idx_ant]) / 2
            
            # Plot X-gradient (lateral)
            vlim_x = np.max(np.abs(x_gradient))
            if vlim_x > 0:
                mne.viz.plot_topomap(x_gradient, tfr_avg.info, axes=axes[0, i],
                                   vlim=(-vlim_x, vlim_x), cmap='RdBu_r', show=False)
            axes[0, i].set_title(f'{band.capitalize()}\nLateral Gradient')
            
            # Plot Y-gradient (anterior-posterior)  
            vlim_y = np.max(np.abs(y_gradient))
            if vlim_y > 0:
                mne.viz.plot_topomap(y_gradient, tfr_avg.info, axes=axes[1, i],
                                   vlim=(-vlim_y, vlim_y), cmap='RdBu_r', show=False)
            axes[1, i].set_title(f'{band.capitalize()}\nAnt-Post Gradient')
        
        plt.tight_layout()
        _save_fig(fig, save_dir / f'sub-{subject}_spatial_power_gradients')
        plt.close(fig)
        logger.info(f"Saved spatial power gradients: {save_dir / f'sub-{subject}_spatial_power_gradients.png'}")
        
    except Exception as e:
        logger.error(f"Failed to create spatial power gradients: {e}")
        if 'fig' in locals():
            plt.close(fig)


def _flatten_lower_triangles(conn_trials: np.ndarray, labels: Optional[np.ndarray], prefix: str) -> Tuple[pd.DataFrame, List[str]]:
    """Flatten lower triangle (i>j) of connectivity matrices per trial.

    conn_trials: (n_trials, n_nodes, n_nodes)
    Returns DataFrame (n_trials, n_pairs) and column names.
    """
    if conn_trials.ndim != 3:
        raise ValueError("Connectivity array must be 3D (trials, nodes, nodes)")
    n_trials, n_nodes, _ = conn_trials.shape
    idx_i, idx_j = np.tril_indices(n_nodes, k=-1)
    out = conn_trials[:, idx_i, idx_j]

    if labels is not None and len(labels) == n_nodes:
        pair_names = [f"{labels[i]}__{labels[j]}" for i, j in zip(idx_i, idx_j)]
    else:
        pair_names = [f"n{i}_n{j}" for i, j in zip(idx_i, idx_j)]
    cols = [f"{prefix}_{p}" for p in pair_names]
    return pd.DataFrame(out), cols


def _extract_connectivity_features(subject: str, task: str, bands: List[str], logger: logging.Logger) -> Tuple[pd.DataFrame, List[str]]:
    """Load per-trial connectivity arrays if available and flatten into features.
    Concatenates across bands and both measures (AEC, wPLI).
    """
    subj_dir = DERIV_ROOT / f"sub-{subject}" / "eeg"
    if not subj_dir.exists():
        return pd.DataFrame(), []

    labels = _load_labels(subj_dir, subject, task)
    all_blocks: List[pd.DataFrame] = []
    all_cols: List[str] = []
    n_trials_ref: Optional[int] = None

    for band in bands:
        aec_path, wpli_path = _find_connectivity_arrays(subj_dir, subject, task, band)
        for measure, pth in (("aec", aec_path), ("wpli", wpli_path)):
            if pth is None or not Path(pth).exists():
                logger.warning(f"Connectivity file missing for {measure} {band}: {pth}")
                continue
            arr = np.load(pth)
            if arr.ndim != 3:
                logger.warning(f"Unexpected connectivity shape at {pth}: {arr.shape}")
                continue
            df_flat, cols = _flatten_lower_triangles(arr, labels, prefix=f"{measure}_{band}")
            # Align n_trials across measures
            if n_trials_ref is None:
                n_trials_ref = len(df_flat)
            else:
                min_n = min(n_trials_ref, len(df_flat))
                df_flat = df_flat.iloc[:min_n, :]
                n_trials_ref = min_n
                for i in range(len(all_blocks)):
                    all_blocks[i] = all_blocks[i].iloc[:min_n, :]
            all_blocks.append(df_flat)
            all_cols.extend(cols)

    if not all_blocks:
        return pd.DataFrame(), []

    X = pd.concat(all_blocks, axis=1)
    X.columns = all_cols
    return X, all_cols


# -----------------------------------------------------------------------------
# Main driver per subject
# -----------------------------------------------------------------------------

def process_subject(subject: str, task: str = TASK) -> None:
    logger = _setup_logging(subject)
    logger.info(f"=== Feature engineering: sub-{subject}, task-{task} ===")
    features_dir = DERIV_ROOT / f"sub-{subject}" / "eeg" / "features"
    _ensure_dir(features_dir)

    # Load epochs for alignment and channel names
    epo_path = _find_clean_epochs_path(subject, task)
    if epo_path is None:
        logger.error(f"No cleaned epochs found for sub-{subject}; skipping.")
        return
    logger.info(f"Epochs: {epo_path}")
    epochs = mne.read_epochs(epo_path, preload=False, verbose=False)

    # Load events and align
    events_df = _load_events_df(subject, task, logger)
    aligned_events = _align_events_to_epochs(events_df, epochs)
    if aligned_events is None:
        logger.warning("No events available for targets; skipping subject.")
        return

    # Pick target column
    target_col = _pick_target_column(aligned_events)
    if target_col is None:
        logger.warning("No suitable target column found in events; skipping.")
        return
    y = pd.to_numeric(aligned_events[target_col], errors="coerce")

    # Compute TFR for power features (trial-level)
    tfr = _compute_tfr(epochs)
    # Keep a copy of raw TFR before baseline correction for comparison plots
    tfr_raw = tfr.copy()
    
    # Normalize to pre-stimulus baseline as 10·log10(power/baseline) (dB) for comparability
    try:
        times = np.asarray(tfr.times)
        b_start, b_end, mask = _validate_baseline_indices(times, TFR_BASELINE, MIN_BASELINE_SAMPLES)
        if b_end >= 0:
            raise ValueError("Baseline window must end before 0 s")
        if mask.sum() < MIN_BASELINE_SAMPLES:
            raise ValueError(
                f"Baseline window has {int(mask.sum())} samples; at least {MIN_BASELINE_SAMPLES} required"
            )
        tfr.apply_baseline(baseline=(b_start, b_end), mode="logratio")
    except ValueError as e:
        logger.error(f"Baseline normalization skipped: {e}")
    except Exception as e:
        logger.warning(
            f"Baseline normalization failed; proceeding without baseline. Error: {e}"
        )

    pow_df, pow_cols = _extract_band_power_features(tfr, POWER_BANDS, logger)
    # Connectivity features (if available)
    conn_df, conn_cols = _extract_connectivity_features(subject, task, POWER_BANDS, logger)

    # Align lengths across direct EEG power, connectivity, and targets
    parts = [x for x in [pow_df, conn_df, y] if x is not None and len(x) > 0]
    if not parts:
        logger.warning("No features extracted; skipping save.")
        return
    n = min(len(p) for p in parts)

    # Trim to shared trial count
    if len(y) != n:
        y = y.iloc[:n]
    if pow_df is not None and len(pow_df) > 0 and len(pow_df) != n:
        pow_df = pow_df.iloc[:n, :]
    if conn_df is not None and len(conn_df) > 0 and len(conn_df) != n:
        conn_df = conn_df.iloc[:n, :]

    # Save direct EEG features and columns
    eeg_direct_path_tsv = features_dir / "features_eeg_direct.tsv"
    eeg_direct_path_csv = features_dir / "features_eeg_direct.csv"
    eeg_direct_cols_path = features_dir / "features_eeg_direct_columns.tsv"
    logger.info(f"Saving direct EEG features: {eeg_direct_path_tsv} and {eeg_direct_path_csv}")
    # ensure descriptive headers
    if pow_cols:
        pow_df.columns = pow_cols
    
    # Save main features file in both TSV and CSV formats
    pow_df.to_csv(eeg_direct_path_tsv, sep="\t", index=False)
    pow_df.to_csv(eeg_direct_path_csv, sep=",", index=False)
    pd.Series(pow_cols, name="feature").to_csv(eeg_direct_cols_path, sep="\t", index=False)
    
    # Save band-specific files (TSV and CSV for each frequency band)
    logger.info("Saving band-specific power files")
    for band in POWER_BANDS:
        # Extract columns for this band
        band_cols = [col for col in pow_cols if col.startswith(f"pow_{band}_")]
        if not band_cols:
            logger.warning(f"No columns found for band '{band}'")
            continue
            
        # Extract data for this band
        band_df = pow_df[band_cols].copy()
        
        # Remove band prefix from column names for cleaner output
        clean_cols = [col.replace(f"pow_{band}_", "") for col in band_cols]
        band_df.columns = clean_cols
        
        # Save in both TSV and CSV formats
        band_tsv_path = features_dir / f"features_eeg_{band}_power.tsv"
        band_csv_path = features_dir / f"features_eeg_{band}_power.csv"
        
        band_df.to_csv(band_tsv_path, sep="\t", index=False)
        band_df.to_csv(band_csv_path, sep=",", index=False)
        
        logger.info(f"Saved {band} band power: {band_tsv_path} and {band_csv_path} ({len(clean_cols)} channels)")

    # Save connectivity features if available
    if conn_df is not None and len(conn_df) > 0:
        conn_path = features_dir / "features_connectivity.tsv"
        logger.info(f"Saving connectivity features: {conn_path}")
        # apply column names if available
        if conn_cols:
            conn_df.columns = conn_cols
        conn_df.to_csv(conn_path, sep="\t", index=False)

    # Save combined matrix (power + connectivity if available)
    blocks = [pow_df]
    cols_all: List[str] = list(pow_cols)
    if conn_df is not None and len(conn_df) > 0:
        blocks.append(conn_df)
        cols_all.extend(conn_cols)
    X_all = pd.concat(blocks, axis=1)
    X_all.columns = cols_all
    combined_path = features_dir / "features_all.tsv"
    logger.info(f"Saving combined features: {combined_path}")
    X_all.to_csv(combined_path, sep="\t", index=False)

    # Save targets
    y_path_tsv = features_dir / "target_vas_ratings.tsv"
    logger.info(f"Saving behavioral target vector: {y_path_tsv} (column: {target_col})")
    y.to_frame(name=target_col).to_csv(y_path_tsv, sep="\t", index=False)

    # Generate visualizations
    plots_dir = DERIV_ROOT / f"sub-{subject}" / "eeg" / "plots" / "03_feature_engineering"
    _ensure_dir(plots_dir)
    logger.info(f"Generating power visualizations in: {plots_dir}")
    
    try:
        # 2. Power distributions per band
        plot_power_distributions(pow_df, POWER_BANDS, subject, plots_dir, logger)
        
        # 3. Channel power heatmap
        plot_channel_power_heatmap(pow_df, POWER_BANDS, subject, plots_dir, logger)
        
        # 4. TFR spectrograms for ROI channels
        plot_tfr_spectrograms_roi(tfr, subject, plots_dir, logger)
        
        # 5. Baseline vs stimulus power comparison (using raw TFR)
        plot_baseline_vs_stimulus_power(tfr_raw, POWER_BANDS, subject, plots_dir, logger)
        
        # 6. Power-behavior correlations (moved to 04_behavior_feature_analysis.py)
        # This visualization is now handled in the behavior analysis script
        
        # Additional visualization suggestions (uncomment and customize as needed):
        
        # 7. Power time courses - shows how power evolves within trials
        plot_power_time_courses(tfr_raw, POWER_BANDS, subject, plots_dir, logger)
        
        # 8. Channel connectivity heatmap - correlations between channel powers
        plot_channel_power_correlations(pow_df, POWER_BANDS, subject, plots_dir, logger)
        
        # 9. Trial-by-trial power variability - shows consistency across trials  
        plot_trial_power_variability(pow_df, POWER_BANDS, subject, plots_dir, logger)
        
        # 10. Cross-frequency coupling analysis - relationships between bands
        plot_cross_frequency_coupling(tfr, subject, plots_dir, logger)
        
        # 11. Spatial power gradient maps - shows spatial patterns of activation
        plot_spatial_power_gradients(tfr, POWER_BANDS, subject, plots_dir, logger)
        
        logger.info("Successfully generated all power visualizations")
        
    except Exception as e:
        logger.error(f"Error generating visualizations: {e}")

    logger.info(
        f"Done: sub-{subject}, n_trials={n}, n_direct_features={pow_df.shape[1]}, "
        f"n_conn_features={(conn_df.shape[1] if conn_df is not None and len(conn_df) > 0 else 0)}, "
        f"n_all_features={X_all.shape[1]} (power = 10·log10(power/baseline [-5–0 s]) (dB))"
    )


def main(subjects: Optional[List[str]] = None, task: str = TASK):
    if subjects is None or subjects == ["all"]:
        subjects = SUBJECTS
    for sub in subjects:
        process_subject(sub, task)


if __name__ == "__main__":
    import argparse

    parser = argparse.ArgumentParser(description="EEG feature engineering: power + connectivity")
    parser.add_argument("--task", default=TASK, help="Task label (default from config)")
    args = parser.parse_args()

    main(task=args.task)<|MERGE_RESOLUTION|>--- conflicted
+++ resolved
@@ -62,7 +62,7 @@
     p.mkdir(parents=True, exist_ok=True)
 
 
-<<<<<<< HEAD
+
 def _robust_sym_vlim(
     arrs: "np.ndarray | list[np.ndarray]",
     q_low: float = 0.02,
@@ -93,7 +93,7 @@
         return float(min(v, cap))
     except Exception:
         return cap
-=======
+
 def _validate_baseline_indices(
     times: np.ndarray,
     baseline: Tuple[Optional[float], Optional[float]],
@@ -117,7 +117,7 @@
             f"Baseline window has {int(mask.sum())} samples; at least {min_samples} required"
         )
     return b_start, b_end, mask
->>>>>>> fab0e7f0
+
 
 
 def _find_clean_epochs_path(subject: str, task: str) -> Optional[Path]:
