--- conflicted
+++ resolved
@@ -246,7 +246,7 @@
     return None
 
 
-<<<<<<< HEAD
+
 def _canonical_covariate_name(name: Optional[str]) -> Optional[str]:
     """Map covariate column variants to canonical labels.
 
@@ -265,8 +265,7 @@
     return n
 
 
-=======
->>>>>>> 6d305b1f
+
 def _build_covariate_matrices(
     df_events: Optional[pd.DataFrame],
     partial_covars: Optional[List[str]],
@@ -280,7 +279,7 @@
     """
     if df_events is None:
         return None, None
-<<<<<<< HEAD
+
     covars = []
     name_map: Dict[str, str] = {}
     if partial_covars:
@@ -309,34 +308,19 @@
         if trialc is not None:
             covars.append(trialc)
             name_map[trialc] = _canonical_covariate_name(trialc)
-=======
-    covars = list(partial_covars) if partial_covars is not None else []
-    if not covars:
-        tcol = _pick_first_column(df_events, PSYCH_TEMP_COLUMNS)
-        if tcol is not None:
-            covars.append(tcol)
-        for c in ["trial", "trial_number", "trial_index", "run", "block"]:
-            if c in df_events.columns:
-                covars.append(c)
-                break
->>>>>>> 6d305b1f
+
     if not covars:
         return None, None
     Z = pd.DataFrame()
     for c in covars:
         if c in df_events.columns:
-<<<<<<< HEAD
+
             Z[name_map.get(c, c)] = pd.to_numeric(df_events[c], errors="coerce")
     if Z.empty:
         return None, None
     temp_col_can = _canonical_covariate_name(temp_col) if temp_col else None
     Z_temp = Z.drop(columns=[temp_col_can], errors="ignore") if temp_col_can else Z.copy()
-=======
-            Z[c] = pd.to_numeric(df_events[c], errors="coerce")
-    if Z.empty:
-        return None, None
-    Z_temp = Z.drop(columns=[temp_col], errors="ignore") if temp_col else Z.copy()
->>>>>>> 6d305b1f
+
     if Z_temp.shape[1] == 0:
         Z_temp = None
     return Z, Z_temp
@@ -2299,7 +2283,7 @@
         x_all = pd.Series(np.concatenate(x_lists))
         y_all = pd.Series(np.concatenate(y_lists))
         Z_lists = rating_Z_by_key.get((band, roi))
-<<<<<<< HEAD
+
         if Z_lists:
             common_cols = set(Z_lists[0].columns)
             for df in Z_lists[1:]:
@@ -2312,20 +2296,16 @@
                 Z_all = None
         else:
             Z_all = None
-=======
-        Z_all = pd.concat(Z_lists, ignore_index=True) if Z_lists else None
->>>>>>> 6d305b1f
+
         band_rng = FEATURES_FREQ_BANDS.get(band)
         band_title = f"{band.capitalize()} ({band_rng[0]:g}\u2013{band_rng[1]:g} Hz)" if band_rng else band.capitalize()
         title_roi = "Overall" if roi == "All" else roi
         title_prefix = f"{band_title} power vs rating — {title_roi}"
-<<<<<<< HEAD
+
         out_dir = plots_dir / (
             "overall" if roi == "All" else Path("roi_scatters") / _sanitize(roi)
         )
-=======
-        out_dir = plots_dir / ("overall" if roi == "All" else "roi_scatters" / _sanitize(roi))
->>>>>>> 6d305b1f
+
         _ensure_dir(out_dir)
         base_name = (
             f"scatter_pow_overall_{_sanitize(band)}_vs_rating" if roi == "All" else f"scatter_pow_{_sanitize(band)}_vs_rating"
@@ -2389,7 +2369,7 @@
             x_all = pd.Series(np.concatenate(x_lists))
             y_all = pd.Series(np.concatenate(y_lists))
             Z_lists = temp_Z_by_key.get((band, roi))
-<<<<<<< HEAD
+
             if Z_lists:
                 common_cols = set(Z_lists[0].columns)
                 for df in Z_lists[1:]:
@@ -2402,20 +2382,16 @@
                     Z_all = None
             else:
                 Z_all = None
-=======
-            Z_all = pd.concat(Z_lists, ignore_index=True) if Z_lists else None
->>>>>>> 6d305b1f
+
             band_rng = FEATURES_FREQ_BANDS.get(band)
             band_title = f"{band.capitalize()} ({band_rng[0]:g}\u2013{band_rng[1]:g} Hz)" if band_rng else band.capitalize()
             title_roi = "Overall" if roi == "All" else roi
             title_prefix = f"{band_title} power vs temperature — {title_roi}"
-<<<<<<< HEAD
+
             out_dir = plots_dir / (
                 "overall" if roi == "All" else Path("roi_scatters") / _sanitize(roi)
             )
-=======
-            out_dir = plots_dir / ("overall" if roi == "All" else "roi_scatters" / _sanitize(roi))
->>>>>>> 6d305b1f
+
             _ensure_dir(out_dir)
             base_name = (
                 f"scatter_pow_overall_{_sanitize(band)}_vs_temp" if roi == "All" else f"scatter_pow_{_sanitize(band)}_vs_temp"
